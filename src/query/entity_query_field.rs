use async_graphql::{
    dynamic::{Field, FieldFuture, FieldValue, InputValue, TypeRef},
    Error,
};
<<<<<<< HEAD
use heck::ToLowerCamelCase;
use itertools::Itertools;
use sea_orm::{
    ColumnTrait, DatabaseConnection, EntityTrait, Iterable, JoinType, PrimaryKeyToColumn,
    QueryFilter, QuerySelect, RelationTrait,
};
=======
use heck::{ToLowerCamelCase, ToSnakeCase};
use sea_orm::{DatabaseConnection, EntityTrait, QueryFilter};
>>>>>>> 126b2324

#[cfg(not(feature = "offset-pagination"))]
use crate::ConnectionObjectBuilder;
use crate::{
    apply_order, apply_pagination, filter_types_map, get_filter_conditions, BuilderContext,
    EntityObjectBuilder, FilterInputBuilder, FilterTypesMapHelper, GuardAction,
    NewOrderInputBuilder, OffsetInput, OrderInputBuilder, PageInput, PaginationInput,
    PaginationInputBuilder, TypesMapHelper,
};

use super::get_cascade_conditions;

/// The configuration structure for EntityQueryFieldBuilder
pub struct EntityQueryFieldConfig {
    /// used to format entity field name
    pub type_name: crate::SimpleNamingFn,
    /// name for 'filters' field
    pub filters: String,
    /// name for 'orderBy' field
    pub order_by: String,
    /// name for 'pagination' field
    pub pagination: String,
    pub order: String,
}

impl std::default::Default for EntityQueryFieldConfig {
    fn default() -> Self {
        EntityQueryFieldConfig {
            type_name: Box::new(|object_name: &str| -> String {
                if cfg!(feature = "field-snake-case") {
                    object_name.to_snake_case()
                } else {
                    object_name.to_lower_camel_case()
                }
            }),
<<<<<<< HEAD
            filters: "filter".into(),
            order_by: "orderBy".into(),
=======
            filters: "filters".into(),
            order_by: {
                if cfg!(feature = "field-snake-case") {
                    "order_by"
                } else {
                    "orderBy"
                }
                .into()
            },
>>>>>>> 126b2324
            pagination: "pagination".into(),
            order: "order".into(),
        }
    }
}

/// This builder produces a field for the Query object that queries a SeaORM entity
pub struct EntityQueryFieldBuilder {
    pub context: &'static BuilderContext,
}

impl EntityQueryFieldBuilder {
    /// used to get field name for a SeaORM entity
    pub fn type_name<T>(&self) -> String
    where
        T: EntityTrait,
        <T as EntityTrait>::Model: Sync,
    {
        let entity_object = EntityObjectBuilder {
            context: self.context,
        };
        let object_name = entity_object.type_name::<T>();
        self.context.entity_query_field.type_name.as_ref()(&object_name)
    }

    /// used to get the Query object field for a SeaORM entity
    pub fn to_field<T>(&self) -> Field
    where
        T: EntityTrait,
        <T as EntityTrait>::Model: Sync,
    {
        #[cfg(not(feature = "offset-pagination"))]
        let connection_object_builder = ConnectionObjectBuilder {
            context: self.context,
        };
        let filter_input_builder = FilterInputBuilder {
            context: self.context,
        };
        let order_input_builder = OrderInputBuilder {
            context: self.context,
        };
        let pagination_input_builder = PaginationInputBuilder {
            context: self.context,
        };
        let new_order_input_builder = NewOrderInputBuilder {
            context: self.context,
        };
        let entity_object = EntityObjectBuilder {
            context: self.context,
        };

        let object_name = entity_object.type_name::<T>();
        #[cfg(feature = "offset-pagination")]
        let type_ref = TypeRef::named_list(&object_name);
        #[cfg(not(feature = "offset-pagination"))]
        let type_ref = TypeRef::named_nn(connection_object_builder.type_name(&object_name));
        #[cfg(feature = "offset-pagination")]
        let resolver_fn =
            |object: Vec<T::Model>| FieldValue::list(object.into_iter().map(FieldValue::owned_any));
        #[cfg(not(feature = "offset-pagination"))]
        let resolver_fn = |object: crate::Connection<T>| FieldValue::owned_any(object);
        let guard = self.context.guards.entity_guards.get(&object_name);

        let context: &'static BuilderContext = self.context;

        Field::new(self.type_name::<T>(), type_ref, {
            move |ctx| {
                let context: &'static BuilderContext = context;
                FieldFuture::new({
                    async move {
                        let guard_flag = if let Some(guard) = guard {
                            (*guard)(&ctx)
                        } else {
                            GuardAction::Allow
                        };

                        if let GuardAction::Block(reason) = guard_flag {
                            return match reason {
                                Some(reason) => {
                                    Err::<Option<_>, async_graphql::Error>(Error::new(reason))
                                }
                                None => Err::<Option<_>, async_graphql::Error>(Error::new(
                                    "Entity guard triggered.",
                                )),
                            };
                        }

                        let filters = ctx.args.get(&context.entity_query_field.filters);
                        let filters = get_filter_conditions::<T>(context, filters);
                        let order_by = ctx.args.get(&context.entity_query_field.order_by);
                        let mut order_by =
                            OrderInputBuilder { context }.parse_object::<T>(order_by);
                        let order = ctx.args.get(&context.entity_query_field.order);
                        let order = NewOrderInputBuilder { context }.parse_object::<T>(order);
                        order_by.extend(order);
                        let pagination = ctx.args.get(&context.entity_query_field.pagination);
                        let pagination =
                            PaginationInputBuilder { context }.parse_object(pagination);
                        let cascades = ctx.args.get("cascade");
                        let cascades = get_cascade_conditions(cascades);
                        let stmt = T::find();
                        //                        let stmt = T::Relation::iter().fold(T::find(), |stmt, related_table| {
                        //                            let related_table_name = related_table.def().to_tbl;
                        //                            match related_table_name {
                        //                                sea_orm::sea_query::TableRef::Table(iden) => {
                        //                                    if cascades.contains(&iden.to_string()) {
                        //                                        stmt.join(JoinType::InnerJoin, related_table.def())
                        //                                            .distinct()
                        //                                    } else {
                        //                                        stmt
                        //                                    }
                        //                                }
                        //                                sea_orm::sea_query::TableRef::SchemaTable(_, iden) => {
                        //                                    if cascades.contains(&iden.to_string()) {
                        //                                        stmt.join(JoinType::InnerJoin, related_table.def())
                        //                                            .distinct()
                        //                                    } else {
                        //                                        stmt
                        //                                    }
                        //                                }
                        //                                sea_orm::sea_query::TableRef::DatabaseSchemaTable(_, _, iden) => {
                        //                                    if cascades.contains(&iden.to_string()) {
                        //                                        stmt.join(JoinType::InnerJoin, related_table.def())
                        //                                            .distinct()
                        //                                    } else {
                        //                                        stmt
                        //                                    }
                        //                                }
                        //                                _ => stmt,
                        //                            }
                        //                        });
                        let stmt = stmt.filter(filters);

                        let stmt = apply_order(stmt, order_by);

                        let db = ctx.data::<DatabaseConnection>()?;

                        let first = ctx.args.get("first");
                        let pagination = match first {
                            Some(first_value) => match first_value.u64() {
                                Ok(first_num) => {
                                    if let Some(offset) = pagination.offset {
                                        PaginationInput {
                                            offset: Some(OffsetInput {
                                                offset: offset.offset,
                                                limit: first_num,
                                            }),
                                            page: None,
                                            cursor: None,
                                        }
                                    } else if let Some(page) = pagination.page {
                                        PaginationInput {
                                            offset: None,
                                            page: Some(PageInput {
                                                page: page.page,
                                                limit: first_num,
                                            }),
                                            cursor: None,
                                        }
                                    } else {
                                        PaginationInput {
                                            offset: Some(OffsetInput {
                                                offset: 0,
                                                limit: first_num,
                                            }),
                                            page: None,
                                            cursor: None,
                                        }
                                    }
                                }
                                _error => pagination,
                            },
                            None => pagination,
                        };
                        let object = apply_pagination(db, stmt, pagination).await?;

                        Ok(Some(resolver_fn(object)))
                    }
                })
            }
        })
        .argument(InputValue::new(
            "cascade",
            TypeRef::named_list(TypeRef::STRING),
        ))
        .argument(InputValue::new(
            &self.context.entity_query_field.filters,
            TypeRef::named(filter_input_builder.type_name(&object_name)),
        ))
        .argument(InputValue::new(
            &self.context.entity_query_field.order_by,
            TypeRef::named(order_input_builder.type_name(&object_name)),
        ))
        .argument(InputValue::new(
            &self.context.entity_query_field.order,
            TypeRef::named(new_order_input_builder.type_name(&object_name)),
        ))
        .argument(InputValue::new(
            &self.context.entity_query_field.pagination,
            TypeRef::named(pagination_input_builder.type_name()),
        ))
        .argument(InputValue::new("first", TypeRef::named(TypeRef::INT)))
    }
}<|MERGE_RESOLUTION|>--- conflicted
+++ resolved
@@ -2,17 +2,17 @@
     dynamic::{Field, FieldFuture, FieldValue, InputValue, TypeRef},
     Error,
 };
-<<<<<<< HEAD
-use heck::ToLowerCamelCase;
 use itertools::Itertools;
 use sea_orm::{
     ColumnTrait, DatabaseConnection, EntityTrait, Iterable, JoinType, PrimaryKeyToColumn,
     QueryFilter, QuerySelect, RelationTrait,
+use heck::{ToLowerCamelCase, ToSnakeCase};
+
+use crate::{
+    apply_order, apply_pagination, get_filter_conditions, BuilderContext, ConnectionObjectBuilder,
+    EntityObjectBuilder, FilterInputBuilder, GuardAction, OrderInputBuilder,
+    PaginationInputBuilder,
 };
-=======
-use heck::{ToLowerCamelCase, ToSnakeCase};
-use sea_orm::{DatabaseConnection, EntityTrait, QueryFilter};
->>>>>>> 126b2324
 
 #[cfg(not(feature = "offset-pagination"))]
 use crate::ConnectionObjectBuilder;
@@ -48,11 +48,7 @@
                     object_name.to_lower_camel_case()
                 }
             }),
-<<<<<<< HEAD
             filters: "filter".into(),
-            order_by: "orderBy".into(),
-=======
-            filters: "filters".into(),
             order_by: {
                 if cfg!(feature = "field-snake-case") {
                     "order_by"
@@ -61,7 +57,6 @@
                 }
                 .into()
             },
->>>>>>> 126b2324
             pagination: "pagination".into(),
             order: "order".into(),
         }
