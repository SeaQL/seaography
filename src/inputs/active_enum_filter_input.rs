--- conflicted
+++ resolved
@@ -88,20 +88,11 @@
 
     let extract_variant = move |input: &str| -> String {
         let variant = variants.iter().find(|variant| {
-<<<<<<< HEAD
             let variant = variant
                 .to_string()
                 .chars()
                 .filter(|c| c.is_alphanumeric())
                 .collect::<String>();
-=======
-            let variant = variant.to_string();
-            let variant = if cfg!(feature = "field-snake-case") {
-                variant.to_snake_case()
-            } else {
-                variant.to_upper_camel_case().to_ascii_uppercase()
-            };
->>>>>>> 126b2324
             variant.eq(input)
         });
         variant.unwrap().to_string()
