use crate::{
    ActiveEnumConfig, ActiveEnumFilterInputConfig, ConnectionObjectConfig, CursorInputConfig,
    EdgeObjectConfig, EntityCreateBatchMutationConfig, EntityCreateOneMutationConfig,
<<<<<<< HEAD
    EntityInputConfig, EntityObjectConfig, EntityQueryFieldConfig, EntityUpdateMutationConfig,
    FilterInputConfig, OffsetInputConfig, OrderByEnumConfig, OrderInputConfig,
    PageInfoObjectConfig, PageInputConfig, PaginationInfoObjectConfig, PaginationInputConfig,
=======
    EntityInputConfig, EntityObjectConfig, EntityQueryFieldConfig, FilterInputConfig,
    OffsetInputConfig, OrderByEnumConfig, OrderInputConfig, PageInfoObjectConfig, PageInputConfig,
    PaginationInfoObjectConfig, PaginationInputConfig,
>>>>>>> d9282e6d
};

pub mod guards;
pub use guards::*;

pub mod types_map;
pub use types_map::*;

pub mod filter_types_map;
pub use filter_types_map::*;

/// Used to hold the configuration for various aspects
/// related to our builder options. You can modify the
/// context to make the generated GraphQL nodes match
/// your needs.
#[derive(Default)]
pub struct BuilderContext {
    pub order_by_enum: OrderByEnumConfig,
    pub active_enum: ActiveEnumConfig,

    pub cursor_input: CursorInputConfig,
    pub page_input: PageInputConfig,
    pub offset_input: OffsetInputConfig,
    pub pagination_input: PaginationInputConfig,

    pub order_input: OrderInputConfig,

    pub filter_input: FilterInputConfig,
    pub active_enum_filter_input: ActiveEnumFilterInputConfig,

    pub page_info_object: PageInfoObjectConfig,
    pub pagination_info_object: PaginationInfoObjectConfig,
    pub edge_object: EdgeObjectConfig,
    pub entity_object: EntityObjectConfig,
    pub connection_object: ConnectionObjectConfig,
    pub entity_query_field: EntityQueryFieldConfig,

    pub entity_create_one_mutation: EntityCreateOneMutationConfig,
    pub entity_create_batch_mutation: EntityCreateBatchMutationConfig,
<<<<<<< HEAD
    pub entity_update_mutation: EntityUpdateMutationConfig,
=======
>>>>>>> d9282e6d
    pub entity_input: EntityInputConfig,

    pub guards: GuardsConfig,
    pub types: TypesMapConfig,
    pub filter_types: FilterTypesMapConfig,
    // is_skipped function
    // naming function
}<|MERGE_RESOLUTION|>--- conflicted
+++ resolved
@@ -1,15 +1,9 @@
 use crate::{
     ActiveEnumConfig, ActiveEnumFilterInputConfig, ConnectionObjectConfig, CursorInputConfig,
     EdgeObjectConfig, EntityCreateBatchMutationConfig, EntityCreateOneMutationConfig,
-<<<<<<< HEAD
     EntityInputConfig, EntityObjectConfig, EntityQueryFieldConfig, EntityUpdateMutationConfig,
     FilterInputConfig, OffsetInputConfig, OrderByEnumConfig, OrderInputConfig,
     PageInfoObjectConfig, PageInputConfig, PaginationInfoObjectConfig, PaginationInputConfig,
-=======
-    EntityInputConfig, EntityObjectConfig, EntityQueryFieldConfig, FilterInputConfig,
-    OffsetInputConfig, OrderByEnumConfig, OrderInputConfig, PageInfoObjectConfig, PageInputConfig,
-    PaginationInfoObjectConfig, PaginationInputConfig,
->>>>>>> d9282e6d
 };
 
 pub mod guards;
@@ -49,10 +43,8 @@
 
     pub entity_create_one_mutation: EntityCreateOneMutationConfig,
     pub entity_create_batch_mutation: EntityCreateBatchMutationConfig,
-<<<<<<< HEAD
     pub entity_update_mutation: EntityUpdateMutationConfig,
-=======
->>>>>>> d9282e6d
+  
     pub entity_input: EntityInputConfig,
 
     pub guards: GuardsConfig,
