[workspace]
members = [".", "cli", "generator"]

[package]
name = "seaography"
version = "1.1.0-rc.1"
edition = "2021"
rust-version = "1.70"
authors = ["Panagiotis Karatakis <panagiotiskaratakis@gmail.com>"]
description = "🧭 A GraphQL framework and code generator for SeaORM"
license = "MIT OR Apache-2.0"
homepage = "https://www.sea-ql.org/Seaography"
documentation = "https://docs.rs/seaography"
repository = "https://github.com/SeaQL/seaography"
keywords = ["async", "graphql", "mysql", "postgres", "sqlite"]
categories = ["database"]

[dependencies]
async-graphql = { version = "7.0", features = ["decimal", "chrono", "dataloader", "dynamic-schema"] }
<<<<<<< HEAD
sea-orm = { version = "~1.1.0-rc.3", default-features = false, features = ["seaography"] }
=======
sea-orm = { version = "~1.1.0-rc.1", default-features = false, features = ["seaography"] }
>>>>>>> 5ae1f78d
itertools = { version = "0.12.0" }
heck = { version = "0.4.1" }
thiserror = { version = "1.0.44" }
fnv = { version = "1.0.7" }

[features]
default = []
with-json = ["sea-orm/with-json"]
with-chrono = ["sea-orm/with-chrono", "async-graphql/chrono"]
with-time = ["sea-orm/with-time", "async-graphql/time"]
with-uuid = ["sea-orm/with-uuid"]
with-decimal = ["sea-orm/with-rust_decimal", "async-graphql/decimal"]
with-bigdecimal = ["sea-orm/with-bigdecimal", "async-graphql/bigdecimal"]
with-postgres-array = ["sea-orm/postgres-array"]
# with-ipnetwork = ["sea-orm/with-ipnetwork"]
# with-mac_address = ["sea-orm/with-mac_address"]<|MERGE_RESOLUTION|>--- conflicted
+++ resolved
@@ -17,11 +17,7 @@
 
 [dependencies]
 async-graphql = { version = "7.0", features = ["decimal", "chrono", "dataloader", "dynamic-schema"] }
-<<<<<<< HEAD
 sea-orm = { version = "~1.1.0-rc.3", default-features = false, features = ["seaography"] }
-=======
-sea-orm = { version = "~1.1.0-rc.1", default-features = false, features = ["seaography"] }
->>>>>>> 5ae1f78d
 itertools = { version = "0.12.0" }
 heck = { version = "0.4.1" }
 thiserror = { version = "1.0.44" }
